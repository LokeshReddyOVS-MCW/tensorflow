--- conflicted
+++ resolved
@@ -25,10 +25,6 @@
 from tensorflow.python.util import nest
 
 
-<<<<<<< HEAD
-def serialize_function(function, node_ids):
-  """Build a SavedFunction proto."""
-=======
 def _serialize_function_spec(function_spec, coder):
   """Serialize a FunctionSpec object into its proto representation."""
   proto = saved_object_graph_pb2.FunctionSpec()
@@ -43,23 +39,15 @@
   return proto
 
 
-def serialize_polymorphic_function(polymorphic_function, node_ids):
-  """Build a SavedPolymorphicProto."""
->>>>>>> ad683f86
+def serialize_function(function, node_ids):
+  """Build a SavedFunction proto."""
   coder = nested_structure_coder.StructureCoder()
   proto = saved_object_graph_pb2.SavedFunction()
 
-<<<<<<< HEAD
-  proto.function_spec_tuple.CopyFrom(
-      coder.encode_structure(function.function_spec.as_tuple()))  # pylint: disable=protected-access
+  function_spec_proto = _serialize_function_spec(
+      function.function_spec, coder)
+  proto.function_spec.CopyFrom(function_spec_proto)
   for signature, concrete_function in list_all_concrete_functions(function):
-=======
-  function_spec_proto = _serialize_function_spec(
-      polymorphic_function.function_spec, coder)
-  proto.function_spec.CopyFrom(function_spec_proto)
-  for signature, concrete_function in list_all_concrete_functions(
-      polymorphic_function):
->>>>>>> ad683f86
     bound_inputs = []
     try:
       for capture in concrete_function.captured_inputs:
