--- conflicted
+++ resolved
@@ -11,11 +11,7 @@
 )
 load("//third_party/mkl:build_defs.bzl", "if_mkl")
 load("//tensorflow:tensorflow.bzl", "if_cuda")
-<<<<<<< HEAD
-load("@local_config_tensorrt//:build_defs.bzl", "if_trt")
-=======
 load("@local_config_tensorrt//:build_defs.bzl", "if_tensorrt")
->>>>>>> f66e9f92
 load("//tensorflow/core:platform/default/build_config_root.bzl", "tf_additional_license_deps")
 
 # This returns a list of headers of all public header libraries (e.g.,
@@ -196,14 +192,9 @@
             "//tensorflow/python:test_ops",
             "//tensorflow/tools/dist_test/server:grpc_tensorflow_server",
         ],
-<<<<<<< HEAD
-    }) + if_mkl(["//third_party/mkl:intel_binary_blob"])
-    + if_trt(["//tensorflow/contrib/tensorrt:init_py"]),
-=======
     }) + if_mkl(["//third_party/mkl:intel_binary_blob"]) + if_tensorrt([
         "//tensorflow/contrib/tensorrt:init_py",
     ]),
->>>>>>> f66e9f92
 )
 
 # A genrule for generating a marker file for the pip package on Windows
